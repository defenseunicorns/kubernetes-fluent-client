--- conflicted
+++ resolved
@@ -1,7 +1,6 @@
 // SPDX-License-Identifier: Apache-2.0
 // SPDX-FileCopyrightText: 2023-Present The Kubernetes Fluent Client Authors
 
-import { PatchStrategy } from "@kubernetes/client-node";
 import { beforeEach, describe, expect, it, jest } from "@jest/globals";
 import * as fs from "fs";
 import { RequestInit } from "node-fetch";
@@ -9,87 +8,11 @@
 import { RegisterKind } from "../kinds";
 import { GenericClass } from "../types";
 import { ClusterRole, Ingress, Pod } from "../upstream";
-<<<<<<< HEAD
-import { Filters } from "./types";
-import {
-  k8sExec,
-  pathBuilder,
-  getHTTPSAgent,
-  getHeaders,
-  getToken,
-  prepareRequestOptions,
-} from "./utils";
-import type { MethodPayload } from "./utils";
-=======
 import { FetchMethods, Filters } from "./shared-types";
 import { k8sExec, pathBuilder, getHTTPSAgent, getHeaders, getToken } from "./utils";
 
->>>>>>> 5c1963db
 jest.mock("https");
 jest.mock("../fetch");
-
-describe("prepareRequestOptions", () => {
-  const baseUrl = () => new URL("https://k8s.local/api/v1/pods/test-pod");
-
-  it("handles PATCH_STATUS", () => {
-    const url = baseUrl();
-    const opts = { method: "PATCH_STATUS", headers: {} as Record<string, string> };
-    const methodPayload: MethodPayload<{ status: string }> = {
-      method: "PATCH_STATUS",
-      payload: { status: "Running" },
-    };
-
-    prepareRequestOptions(methodPayload, opts, url, { force: false });
-
-    expect(opts.method).toBe("PATCH");
-    expect(url.pathname).toMatch(/\/status$/);
-    expect(opts.headers?.["Content-Type"]).toBe(PatchStrategy.MergePatch);
-    expect(methodPayload.payload).toEqual({ status: "Running" });
-  });
-
-  it("handles PATCH", () => {
-    const url = baseUrl();
-    const opts = { method: "PATCH", headers: {} as Record<string, string> };
-    const methodPayload: MethodPayload<{ foo: string }> = {
-      method: "PATCH",
-      payload: { foo: "bar" },
-    };
-
-    prepareRequestOptions(methodPayload, opts, url, { force: false });
-
-    expect(opts.headers?.["Content-Type"]).toBe(PatchStrategy.JsonPatch);
-  });
-
-  it("handles APPLY with force", () => {
-    const url = baseUrl();
-    const opts = { method: "APPLY", headers: {} as Record<string, string> };
-    const methodPayload: MethodPayload<{ spec: object }> = {
-      method: "APPLY",
-      payload: { spec: {} },
-    };
-
-    prepareRequestOptions(methodPayload, opts, url, { force: true });
-
-    expect(opts.method).toBe("PATCH");
-    expect(opts.headers?.["Content-Type"]).toBe("application/apply-patch+yaml");
-    expect(url.searchParams.get("fieldManager")).toBe("pepr");
-    expect(url.searchParams.get("fieldValidation")).toBe("Strict");
-    expect(url.searchParams.get("force")).toBe("true");
-  });
-
-  it("handles APPLY without force", () => {
-    const url = baseUrl();
-    const opts = { method: "APPLY", headers: {} as Record<string, string> };
-    const methodPayload: MethodPayload<{ spec: object }> = {
-      method: "APPLY",
-      payload: { spec: {} },
-    };
-
-    prepareRequestOptions(methodPayload, opts, url, { force: false });
-
-    expect(url.searchParams.get("force")).toBe("false");
-  });
-});
 
 describe("getToken", () => {
   it("should return the token from the service account", async () => {
@@ -270,7 +193,7 @@
       statusText: "OK",
     });
 
-    const result = await k8sExec(Pod, fakeFilters, { method: fakeMethod, payload: fakePayload });
+    const result = await k8sExec(Pod, fakeFilters, fakeMethod, fakePayload);
 
     expect(result).toEqual(fakePayload);
     expect(mockedFetch).toHaveBeenCalledWith(
@@ -291,14 +214,7 @@
       statusText: "OK",
     });
 
-<<<<<<< HEAD
-    const result = await k8sExec(Pod, fakeFilters, {
-      method: "PATCH_STATUS",
-      payload: fakePayload,
-    });
-=======
     const result = await k8sExec(Pod, fakeFilters, FetchMethods.PATCH_STATUS, fakePayload);
->>>>>>> 5c1963db
 
     expect(result).toEqual(fakePayload);
     expect(mockedFetch).toHaveBeenCalledWith(
@@ -324,11 +240,7 @@
 
     const patchPayload = [{ op: "replace", path: "/status/phase", value: "Ready" }];
 
-<<<<<<< HEAD
-    const result = await k8sExec(Pod, fakeFilters, { method: "PATCH", payload: patchPayload });
-=======
     const result = await k8sExec(Pod, fakeFilters, FetchMethods.PATCH, patchPayload);
->>>>>>> 5c1963db
 
     expect(result).toEqual(fakePayload);
     expect(mockedFetch).toHaveBeenCalledWith(
@@ -352,11 +264,7 @@
       statusText: "OK",
     });
 
-<<<<<<< HEAD
-    const result = await k8sExec(Pod, fakeFilters, { method: "APPLY", payload: fakePayload });
-=======
     const result = await k8sExec(Pod, fakeFilters, FetchMethods.APPLY, fakePayload);
->>>>>>> 5c1963db
 
     expect(result).toEqual(fakePayload);
     expect(mockedFetch).toHaveBeenCalledWith(
@@ -382,18 +290,9 @@
       statusText: "OK",
     });
 
-<<<<<<< HEAD
-    const result = await k8sExec(
-      Pod,
-      fakeFilters,
-      { method: "APPLY", payload: fakePayload },
-      { force: true },
-    );
-=======
     const result = await k8sExec(Pod, fakeFilters, FetchMethods.APPLY, fakePayload, {
       force: true,
     });
->>>>>>> 5c1963db
 
     expect(result).toEqual(fakePayload);
     expect(mockedFetch).toHaveBeenCalledWith(
@@ -422,9 +321,7 @@
       statusText: fakeStatusText,
     });
 
-    await expect(
-      k8sExec(Pod, fakeFilters, { method: fakeMethod, payload: fakePayload }),
-    ).rejects.toEqual(
+    await expect(k8sExec(Pod, fakeFilters, fakeMethod, fakePayload)).rejects.toEqual(
       expect.objectContaining({
         status: fakeStatus,
         statusText: fakeStatusText,
