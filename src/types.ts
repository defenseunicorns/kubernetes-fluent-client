// SPDX-License-Identifier: Apache-2.0
// SPDX-FileCopyrightText: 2023-Present The Kubernetes Fluent Client Authors

import { V1ObjectMeta } from "@kubernetes/client-node";
import type { KubernetesListObject, KubernetesObject } from "@kubernetes/client-node";
export type { KubernetesListObject, KubernetesObject };
<<<<<<< HEAD
=======

>>>>>>> 1b75a6d8
// eslint-disable-next-line @typescript-eslint/no-explicit-any
export type GenericClass = abstract new () => any;

/**
 * GenericKind is a generic Kubernetes object that can be used to represent any Kubernetes object
 * that is not explicitly supported. This can be used on its own or as a base class for
 * other types.
 */
export class GenericKind implements KubernetesObject {
  apiVersion?: string;
  kind?: string;
  metadata?: V1ObjectMeta;
  // eslint-disable-next-line @typescript-eslint/no-explicit-any
  [key: string]: any;
}

/**
 * GroupVersionKind unambiguously identifies a kind. It doesn't anonymously include GroupVersion
 * to avoid automatic coercion. It doesn't use a GroupVersion to avoid custom marshalling
 */
export interface GroupVersionKind {
  /** The K8s resource kind, e..g "Pod". */
  readonly kind: string;
  readonly group: string;
  readonly version?: string;
  /** Optional, override the plural name for use in Webhook rules generation */
  readonly plural?: string;
}

export interface LogFn {
  /* tslint:disable:no-unnecessary-generics */
  <T extends object>(obj: T, msg?: string, ...args: never[]): void;
  (obj: unknown, msg?: string, ...args: never[]): void;
  (msg: string, ...args: never[]): void;
}<|MERGE_RESOLUTION|>--- conflicted
+++ resolved
@@ -4,10 +4,6 @@
 import { V1ObjectMeta } from "@kubernetes/client-node";
 import type { KubernetesListObject, KubernetesObject } from "@kubernetes/client-node";
 export type { KubernetesListObject, KubernetesObject };
-<<<<<<< HEAD
-=======
-
->>>>>>> 1b75a6d8
 // eslint-disable-next-line @typescript-eslint/no-explicit-any
 export type GenericClass = abstract new () => any;
 
