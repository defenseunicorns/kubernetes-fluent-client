--- conflicted
+++ resolved
@@ -75,10 +75,6 @@
     "husky": "^9.1.6",
     "jest": "29.7.0",
     "lint-staged": "^15.2.10",
-<<<<<<< HEAD
-=======
-    "nock": "14.0.0",
->>>>>>> d075dbc0
     "prettier": "3.4.2",
     "semantic-release": "24.2.1",
     "ts-jest": "29.2.5",
